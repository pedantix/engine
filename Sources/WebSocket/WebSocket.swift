--- conflicted
+++ resolved
@@ -18,7 +18,7 @@
     var backlog: [Frame]
     
     /// Serializes data into frames
-    let serializer: TranslatingStreamWrapper<FrameSerializer>
+    let serializer: FrameSerializer
     
     /// Parses frames from data
     let parser: TranslatingStreamWrapper<FrameParser>
@@ -68,20 +68,16 @@
         // Creates an HTTP client for the handshake
         let serializer = HTTPRequestSerializer().stream()
         
-        let parser = HTTPResponseParser(maxSize: 50_000).stream()
+        let responseParser = HTTPResponseParser()
+        responseParser.maxMessageSize = 50_000
+        
+        let parser = responseParser.stream()
         
         serializer.output(to: sink)
         
         let drain = DrainStream<HTTPResponse>(onInput: { response in
             try WebSocket.upgrade(response: response, id: id)
             
-<<<<<<< HEAD
-            let HTTPParser = HTTPResponseParser()
-            HTTPParser.maxBodySize = 0
-            HTTPParser.maxMessageSize = 50_000
-                
-            let HTTPParserStream = HTTPParser.stream()
-=======
             self.bindFrameStreams()
         })
         
@@ -106,7 +102,6 @@
             defer {
                 self.parser.request()
             }
->>>>>>> a197eda4
             
             frame.unmask()
             
