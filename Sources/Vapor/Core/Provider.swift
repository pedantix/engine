--- conflicted
+++ resolved
@@ -9,14 +9,13 @@
     necessary configurations on itself and the Application.
 */
 public protocol Provider {
-<<<<<<< HEAD
 
     /**
         Called when application is booting up.
 
         - parameter application: Application instance that’s booting
     */
-    static func boot(application: Application)
+    func boot(application: Application)
 
 }
 
@@ -36,7 +35,4 @@
     */
     static func boot(console: Console)
 
-=======
-    func boot(application: Application)
->>>>>>> 56fd1d5d
 }