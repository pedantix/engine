/**
    Providers allow external projects to be easily
    integrated into a Vapor application.

    Simply append a dependencies provider to the Application's
    `providers` array.

    The Provider should take care of setting up any
    necessary configurations on itself and the Application.
*/
public protocol Provider {
<<<<<<< HEAD

    /**
        Called when application is booting up.

        - parameter application: Application instance that’s booting
    */
    func boot(application: Application)

}

/**
    ConsoleProvider extends Provider and adds an
    extra method for booting with console.
*/
public protocol ConsoleProvider: Provider {

    /**
        Called when console is booting up.

        This is a useful place to register console commands
        if your provider provides them.

        - parameter console: Console instance that’s booting
    */
    func boot(console: Console)

=======
    /**
        Providers should use this function to do any setup or configuration necessary to provide

        - parameter application: the application to which the provider will be providing
     */
    func boot(with application: Application)
>>>>>>> 435a312d
}<|MERGE_RESOLUTION|>--- conflicted
+++ resolved
@@ -9,15 +9,12 @@
     necessary configurations on itself and the Application.
 */
 public protocol Provider {
-<<<<<<< HEAD
+    /**
+     Providers should use this function to do any setup or configuration necessary to provide
 
-    /**
-        Called when application is booting up.
-
-        - parameter application: Application instance that’s booting
-    */
-    func boot(application: Application)
-
+     - parameter application: the application to which the provider will be providing
+     */
+    func boot(with application: Application)
 }
 
 /**
@@ -35,13 +32,4 @@
         - parameter console: Console instance that’s booting
     */
     func boot(console: Console)
-
-=======
-    /**
-        Providers should use this function to do any setup or configuration necessary to provide
-
-        - parameter application: the application to which the provider will be providing
-     */
-    func boot(with application: Application)
->>>>>>> 435a312d
 }