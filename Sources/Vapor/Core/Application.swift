import libc
import MediaType

public let VERSION = "0.9.1"

public class Application {
    /**
        The router driver is responsible
        for returning registered `Route` handlers
        for a given request.
    */
    public var router: RouterDriver

    /**
        When starting the application, the server will attempt to be initialized
        from the given type
    */
    public var serverType: Server.Type

    /**
        The session driver is responsible for
        storing and reading values written to the
        users session.
    */
    public let session: SessionDriver

    /**
     Provides access to config settings.
     */
    public let config: Config

    /**
     Provides access to config settings.
     */
    public let localization: Localization

    /**
        Provides access to console.
    */
    public private(set) lazy var console: Console = Console(application: self)

    /**
        Provides access to the underlying
        `HashDriver`.
    */
    public let hash: Hash

    /**
        The base host to serve for a given application. Set through Config
     
        Command Line Argument:
            `--config:app.host=127.0.0.1`
         
        Config:
            Set "host" key in app.json file
    */
    public let host: String

    /**
        The port the application should listen to. Set through Config

        Command Line Argument:
            `--config:app.port=8080`

        Config:
            Set "port" key in app.json file
    */
    public let port: Int

    /**
        The work directory of your application is
        the directory in which your Resources, Public, etc
        folders are stored. This is normally `./` if
        you are running Vapor using `.build/xxx/App`
    */
    public let workDir: String

    /**
        `Middleware` will be applied in the order
        it is set in this array.

        Make sure to append your custom `Middleware`
        if you don't want to overwrite default behavior.
     */
    public var globalMiddleware: [Middleware]

    /**
        Provider classes that have been registered
        with this application
     */
    public var providers: [Provider]

    /**
        Resources directory relative to workDir
    */
    public var resourcesDir: String {
        return workDir + "Resources/"
    }

<<<<<<< HEAD
    var scopedHost: String?
    var scopedMiddleware: [Middleware] = []
    var scopedPrefix: String?

    var booted = false
=======
>>>>>>> 435a312d
    var routes: [Route] = []

    /**
        Initialize the Application.
    */
<<<<<<< HEAD
    public init(sessionDriver: SessionDriver? = nil) {
        self.middleware = [
            AbortMiddleware(),
        ]

        self.providers = []

        let hash = Hash()

        self.session = sessionDriver ?? MemorySessionDriver(hash: hash)
=======
    public init(
        workDir overrideWorkDir: String? = nil,
        sessionDriver: SessionDriver? = nil,
        config overrideConfig: Config? = nil,
        localization overrideLocalization: Localization? = nil,
        hash: Hash = Hash(),
        server: Server.Type = HTTPStreamServer<ServerSocket>.self,
        router: RouterDriver = BranchRouter()
    ) {
>>>>>>> 435a312d
        self.hash = hash
        self.session = sessionDriver ?? MemorySessionDriver(hash: hash)
        self.providers = []

        let workDir = overrideWorkDir
            ?? Process.valueFor(argument: "workDir")
            ?? "./"
        self.workDir = workDir.finish("/")

        let localization = overrideLocalization ?? Localization(workingDirectory: workDir)
        self.localization = localization

        let config = overrideConfig ?? Config(workingDirectory: workDir)
        self.config = config
        self.host = config["app", "host"].string ?? "0.0.0.0"
        self.port = config["app", "port"].int ?? 80

        self.globalMiddleware = [
            AbortMiddleware(),
            ValidationMiddleware(),
            SessionMiddleware(session: session)
        ]

        self.router = router
        self.serverType = server
        restrictLogging(for: config.environment)
    }

<<<<<<< HEAD
    func boot() {
        guard !booted else {
            return
        }

        bootArguments()
        bootProviders()
        bootRoutes()

        if environment == .Production {
            Log.info("Production mode detected, disabling information logs.")
            Log.enabledLevels = [.Error, .Fatal]
        }

        booted = true
    }

    func bootRoutes() {
        routes.forEach(router.register)
    }

    func bootArguments() {
        //grab process args
        if let workDir = Process.valueFor(argument: "workDir") {
            Log.info("Work dir override: \(workDir)")
            self.workDir = workDir
        }
=======
    private func restrictLogging(for environment: Environment) {
        guard config.environment == .production else { return }
        Log.info("Production environment detected, disabling information logs.")
        Log.enabledLevels = [.error, .fatal]
>>>>>>> 435a312d
    }
}

extension Application {
    /**
        Starts console
    */
    public func start() {
<<<<<<< HEAD
        console.run()
    }

    // swiftlint:disable variable_name
    /**
        Boots and runs the chosen server driver

        - parameter ip: Optionally override default ip (0.0.0.0)
        - parameter port: Optionally override default port (8080)
        - throws:
    */
    public func serve(ip ip: String = "0.0.0.0", port: Int = 8080) throws {
        self.boot()

        try server.serve(self, on: ip, at: port)
    }
    // swiftlint:enable variable_name
=======
        bootProviders()
        bootRoutes()

        // no return - code beyond this call will only execute in event of failure
        startServer()
    }

    func bootProviders() {
        for provider in self.providers {
            provider.boot(with: self)
        }
    }

    func bootRoutes() {
        routes.forEach(router.register)
    }

    private func startServer() {
        do {
            Log.info("Server starting ...")
            let server = try serverType.init(host: host, port: port, responder: self)
            // noreturn
            try server.start()
        } catch {
            Log.error("Server start error: \(error)")
        }
    }
}
>>>>>>> 435a312d

extension Application {
    func checkFileSystem(for request: Request) -> Request.Handler? {
        // Check in file system
        let filePath = self.workDir + "Public" + (request.uri.path ?? "")

        guard FileManager.fileAtPath(filePath).exists else {
            return nil
        }

        // File exists
        if let fileBody = try? FileManager.readBytesFromFile(filePath) {
            return Request.Handler { _ in
                var headers: Response.Headers = [:]

                if
                    let fileExtension = filePath.components(separatedBy: ".").last,
                    let type = mediaType(forFileExtension: fileExtension)
                {
                    headers["Content-Type"] = Response.Headers.Values(type.description)
                }

                return Response(status: .ok, headers: headers, body: Data(fileBody))
            }
        } else {
            return Request.Handler { _ in
                Log.warning("Could not open file, returning 404")
                return Response(status: .notFound, text: "Page not found")
            }
        }
    }
}

extension Application {
    public func add(_ middleware: Middleware...) {
        middleware.forEach { globalMiddleware.append($0) }
    }
    public func add(_ middleware: [Middleware]) {
        middleware.forEach { globalMiddleware.append($0) }
    }
}

extension Application: Responder {

    /**
        Returns a response to the given request

        - parameter request: received request

        - throws: error if something fails in finding response

        - returns: response if possible
     */
    public func respond(to request: Request) throws -> Response {
        Log.info("\(request.method) \(request.uri.path ?? "/")")

        var responder: Responder
        var request = request

        request.cacheParsedContent()

        // Check in routes
        if let (parameters, routerHandler) = router.route(request) {
            request.parameters = parameters
            responder = routerHandler
        } else if let fileHander = self.checkFileSystem(for: request) {
            responder = fileHander
        } else {
            // Default not found handler
            responder = Request.Handler { _ in
                return Response(status: .notFound, text: "Page not found")
            }
        }

        // Loop through middlewares in order
        for middleware in self.globalMiddleware {
            responder = middleware.chain(to: responder)
        }

        var response: Response
        do {
            response = try responder.respond(to: request)

            if response.headers["Content-Type"].first == nil {
                Log.warning("Response had no 'Content-Type' header.")
            }
        } catch {
            var error = "Server Error: \(error)"
            if config.environment == .production {
                error = "Something went wrong"
            }

            response = Response(error: error)
        }

        response.headers["Date"] = Response.Headers.Values(Response.date)
        response.headers["Server"] = Response.Headers.Values("Vapor \(Vapor.VERSION)")

        return response
    }
}<|MERGE_RESOLUTION|>--- conflicted
+++ resolved
@@ -97,31 +97,11 @@
         return workDir + "Resources/"
     }
 
-<<<<<<< HEAD
-    var scopedHost: String?
-    var scopedMiddleware: [Middleware] = []
-    var scopedPrefix: String?
-
-    var booted = false
-=======
->>>>>>> 435a312d
     var routes: [Route] = []
 
     /**
         Initialize the Application.
     */
-<<<<<<< HEAD
-    public init(sessionDriver: SessionDriver? = nil) {
-        self.middleware = [
-            AbortMiddleware(),
-        ]
-
-        self.providers = []
-
-        let hash = Hash()
-
-        self.session = sessionDriver ?? MemorySessionDriver(hash: hash)
-=======
     public init(
         workDir overrideWorkDir: String? = nil,
         sessionDriver: SessionDriver? = nil,
@@ -131,7 +111,6 @@
         server: Server.Type = HTTPStreamServer<ServerSocket>.self,
         router: RouterDriver = BranchRouter()
     ) {
->>>>>>> 435a312d
         self.hash = hash
         self.session = sessionDriver ?? MemorySessionDriver(hash: hash)
         self.providers = []
@@ -160,40 +139,10 @@
         restrictLogging(for: config.environment)
     }
 
-<<<<<<< HEAD
-    func boot() {
-        guard !booted else {
-            return
-        }
-
-        bootArguments()
-        bootProviders()
-        bootRoutes()
-
-        if environment == .Production {
-            Log.info("Production mode detected, disabling information logs.")
-            Log.enabledLevels = [.Error, .Fatal]
-        }
-
-        booted = true
-    }
-
-    func bootRoutes() {
-        routes.forEach(router.register)
-    }
-
-    func bootArguments() {
-        //grab process args
-        if let workDir = Process.valueFor(argument: "workDir") {
-            Log.info("Work dir override: \(workDir)")
-            self.workDir = workDir
-        }
-=======
     private func restrictLogging(for environment: Environment) {
         guard config.environment == .production else { return }
         Log.info("Production environment detected, disabling information logs.")
         Log.enabledLevels = [.error, .fatal]
->>>>>>> 435a312d
     }
 }
 
@@ -202,25 +151,6 @@
         Starts console
     */
     public func start() {
-<<<<<<< HEAD
-        console.run()
-    }
-
-    // swiftlint:disable variable_name
-    /**
-        Boots and runs the chosen server driver
-
-        - parameter ip: Optionally override default ip (0.0.0.0)
-        - parameter port: Optionally override default port (8080)
-        - throws:
-    */
-    public func serve(ip ip: String = "0.0.0.0", port: Int = 8080) throws {
-        self.boot()
-
-        try server.serve(self, on: ip, at: port)
-    }
-    // swiftlint:enable variable_name
-=======
         bootProviders()
         bootRoutes()
 
@@ -249,7 +179,6 @@
         }
     }
 }
->>>>>>> 435a312d
 
 extension Application {
     func checkFileSystem(for request: Request) -> Request.Handler? {
